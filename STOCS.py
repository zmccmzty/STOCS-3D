--- conflicted
+++ resolved
@@ -183,15 +183,12 @@
         return index_set
 
     def plot_index_points(self,q,x):
-<<<<<<< HEAD
         import open3d as o3d
-=======
         if 'manipuland_o3d' not in self.param['manipuland_params']:
             from klampt.io import open3d_convert
             geometry = open3d_convert.to_open3d(self.param['manipuland_params']['manipuland'].geom)
             self.param['manipuland_params']['manipuland_o3d'] = geometry
         geometry = self.param['manipuland_params']['manipuland_o3d']
->>>>>>> f482e227
         xyz = np.zeros((len(self.active_index_set[0]),3))
         for i,index_pt in enumerate(self.active_index_set[0]):
             xyz[i,:] = index_pt
